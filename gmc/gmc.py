from datetime import datetime
import itertools
from pprint import pprint


def current_timestamp():
    return datetime.utcnow().timestamp()


def lsformat(members):
    """format a sorted list of peer ids into a ',' separated string"""
    l = map(lambda x: x if isinstance(x, str) else x.id, members)
    return ",".join(sorted(l, key=lambda x: int(x[1:])))

def lcformat(lastchanged):
    l = []
    for peer_id in sorted(lastchanged):
        l.append(f"{peer_id}->{lastchanged[peer_id]}")
    return ", ".join(l)


def lcformat(lastchanged):
    l = []
    for peer_id in sorted(lastchanged):
        l.append(f"{peer_id}->{lastchanged[peer_id]}")
    return ", ".join(l)


class Relay:
    def __init__(self, numpeers):
        self.count_receive_messages_calls = itertools.count()
        self.peers = {}
        self.peer2devices = {}
        self.notify_retry_leave = []
        for i in range(numpeers):
            newpeer = Peer(relay=self, id=f"p{i}")
            self.peers[newpeer.id] = newpeer

    def get_peers(self, recipients=None):
        for recipient in recipients if recipients else list(self.peers):
            assert ":" not in recipient
            yield self.peers[recipient]
            for md_peer in self.peer2devices.get(recipient, []):
                yield md_peer

    def dump(self, title):
        print(f"{title}")
        for peer in self.get_peers():
            print(peer)
            for sender, pending in peer.from2mailbox.items():
                for msg in pending:
                    print(f"   {sender.id} {msg}")

    def receive_messages(self, notreceive=None, notfrom=None):
        """receive messages on all 'peers' (all if not specified)
        except from 'notfrom' peers where messages are kept pending."""
        notreceive = set(notreceive) if notreceive else set()
        notfrom = set(notfrom) if notfrom else set()

        count = next(self.count_receive_messages_calls)
        title = f"# [{count}] BEGIN RECEIVING MESSAGES"
        if notreceive:
            title += f" notreceive={lsformat(notreceive)}"
        if notfrom:
            title += f" notfrom={lsformat(notfrom)}"

        print(title)
        for peer, from_peer in itertools.product(self.get_peers(), self.get_peers()):
            if from_peer not in notfrom and peer not in notreceive:
                self._drain_mailbox(peer, from_peer)
        self.dump(f"# [{count}] PROCESSED INCOMING MESSAGES, PEERSTATES:")
        if self.notify_retry_leave:
            print("# notify peers who send us a message even though we left the group")
            while self.notify_retry_leave:
                peer, stale_member = self.notify_retry_leave.pop()
                RetryLeave(peer, recipients=[stale_member])
        print(f"# [{count}] FINISH RECEIVING MESSAGES")

    def _drain_mailbox(self, peer, from_peer, num=-1):
        # drain peer mailbox by reading messages from each sender separately
        while num != 0:
            queue = peer.from2mailbox.get(from_peer, [])
            if not queue:
                peer.from2mailbox.pop(from_peer, None)
                break
            num = num - 1
            msg = queue.pop(0)
            assert peer.id != from_peer.id, "messages sent to self not supported"
            print(f"before {peer}")
            print(f"   msg {msg}")
            update_peer_from_incoming_message(peer, msg)
            print(f" after {peer}")

    def assert_group_consistency(
        self, peers=None, disjunct_ok=False, ignore_mailboxes=False
    ):
        if peers is None:
            peers = list(x for x in self.get_peers() if x.is_member())
        else:
            # checking that actors do not contain peers who themselves think they are not members
            left_peers = list(
                x.id for x in self.peers.values() if x.id not in x.members
            )
            for peer in peers:
                assert not peer.members.intersection(left_peers)

        # ensure no messages are left
        if not ignore_mailboxes:
            for peer in peers:
                assert not peer.from2mailbox, f"mailbox not empty for {peer}"

        # checking that all peers have the same member list
        ok = True
        for peer1, peer2 in zip(peers, peers[1:]):
            if peer1.members == peer2.members:
                nums = lsformat(peer1.members)
                print(f"{peer1.id} and {peer2.id} have same members {nums}")
                continue
            elif disjunct_ok:
                if not peer1.members.intersection(peer2.members):
                    print(f"{peer1.id} and {peer2.id} have no intersection")
                    continue

            print(f"Peers member mismatch {peer1.id}.members != {peer2.id}.members")
            print(peer1)
            print(peer2)
            print()
            ok = False

        assert ok, "peers differ"

    def queue_message(self, msg, recipients=None):
        assert isinstance(msg, ChatMessage)
        print(f"queueing {msg}")
        if recipients is None:
            recipients = msg.recipients

        for peer in self.get_peers(recipients):
            if peer.id == msg.sender.id:
                continue  # we don't send/queue message to ourselves

            # create a distinct message object for each receiving peer
            incoming_msg = IncomingMessage(
                sender_id=msg.sender.base_id,
                msgdict=dict(
                    typ=msg.__class__.__name__,
                    recipients=msg.recipients.copy(),
                    lastchanged=msg.lastchanged.copy(),
                    member=msg.member,
                ),
            )
            # provide per-sender buckets to allow modeling offline-ness for peers
            peer_mailbox = peer.from2mailbox.setdefault(msg.sender, [])
            peer_mailbox.append(incoming_msg)


class Peer:
    def __init__(self, relay, id):
        assert id.startswith("p"), id
        self.relay = relay
        self.id = id
        self.base_id = id.split(":")[0]
        self.members = set()
        self.from2mailbox = {}
        # dict which maps past/present members to timestamp
        self.lastchanged = {}

    def _clone(self, new_pid):
        new_peer = Peer(self.relay, new_pid)
        new_peer.members.update(self.members)
        # second device starts with empty mailbox
        new_peer.lastchanged = self.lastchanged.copy()
        return new_peer

    def __eq__(self, other):
        return self.id == other.id

    def __hash__(self):
        return hash(self.id)

<<<<<<< HEAD
    def __repr__(self):
        lc = lcformat(self.lastchanged)
        return f"{self.id} members={lsformat(self.members)} lastchanged={{{lc}}}"
=======
    def is_member(self):
        """Return True if this device is a member of the group"""
        base_pid = self.id.split(":")[0]
        return base_pid in self.members

    def add_device(self):
        base_pid = self.id.split(":")[0]
        device_list = self.relay.peer2devices.setdefault(base_pid, [])
        new_peer = self._clone(new_pid=f"{base_pid}:{len(device_list)+2}")
        device_list.append(new_peer)
        return new_peer

    def __repr__(self):
        lc = lcformat(self.lastchanged)
        return f"{self.id} members=[{lsformat(self.members)}] lastchanged={{{lc}}}"
>>>>>>> 8e87db25


class IncomingMessage:
    def __init__(self, sender_id, msgdict):
        self.sender_id = sender_id
        self.__dict__.update(msgdict)

    def __repr__(self):
        rec = ",".join(sorted(self.recipients))
        lc = lcformat(self.lastchanged)
        name = self.typ
        if self.member:
            name += f"({self.member})"
<<<<<<< HEAD
        return (f"{name} from={self.sender_id} to={rec} lastchanged={lc}")
=======
        return f"{name} from={self.sender_id} to={rec} lastchanged={lc}"
>>>>>>> 8e87db25


def immediate_create_group(peers):
    for peer in peers:
        assert not peer.members
        peer.members = set([x.id for x in peers])
        now = current_timestamp()
        for peer in peers:
            peer.lastchanged = dict((p.id, now) for p in peers)


#
# Add/Del/Regular chat messages used for sending/queuing
#


class ChatMessage:
    def __init__(self, sender, member=None, recipients=None):
        self.sender = sender
        assert self.__class__ in (ChatMessage, RetryLeave) or member is not None
        self.member = member
        self.before_send()
        self.lastchanged = sender.lastchanged.copy()
        self.recipients = self.sender.members.copy()
        self.sender.relay.queue_message(self, recipients=recipients)
        self.after_send()

    def __repr__(self):
        members = lsformat(self.sender.members)
        name = "Incoming" + self.__class__.__name__
        if self.member:
            name += f"({self.member})"
        return f"<{name} from={self.sender.id} to={members}>"

    def before_send(self):
        pass

    def after_send(self):
        pass


class AddMemberMessage(ChatMessage):
    def before_send(self):
        self.sender.members.add(self.member)
        self.sender.lastchanged[self.member] = current_timestamp()


class DelMemberMessage(ChatMessage):
    def before_send(self):
        self.sender.lastchanged[self.member] = current_timestamp()

    def after_send(self):
        self.sender.members.remove(self.member)


class RetryLeave(ChatMessage):
    """Updating timestamps for a peer who sends us message but we are not part of the group."""


# Receiving Chat/Add/Del/RetryLeave messages
# each of which can cause group membership updates


def update_peer_from_incoming_message(peer, msg):
    stale_timestamps = False
    for historic_peer, msg_lastchanged in msg.lastchanged.items():
        current_lastchanged = peer.lastchanged.get(historic_peer, 0)
        if current_lastchanged < msg_lastchanged:
            # the message contains newer information about this member
            peer.lastchanged[historic_peer] = msg_lastchanged

            if historic_peer == msg.member:
                if msg.typ == "DelMemberMessage":
                    peer.members.discard(historic_peer)
                elif msg.typ == "AddMemberMessage":
                    peer.members.add(historic_peer)
            elif historic_peer not in msg.recipients and historic_peer in peer.members:
                print(f"implicititely removing {historic_peer}")
                peer.members.remove(historic_peer)
            elif historic_peer in msg.recipients and historic_peer not in peer.members:
                print(f"implicititely adding {historic_peer}")
                peer.members.add(historic_peer)
        elif current_lastchanged > msg_lastchanged:
            if peer.id not in peer.members and peer.id == historic_peer:
                # we are no longer in the group (we left or got removed)
                # and we have a newer timestamp for ourselves
                stale_timestamps = True

    if stale_timestamps:
        print(f"queueing RetryLeave {peer} to {msg.sender_id}")
        peer.relay.notify_retry_leave.append((peer, msg.sender_id))<|MERGE_RESOLUTION|>--- conflicted
+++ resolved
@@ -11,6 +11,7 @@
     """format a sorted list of peer ids into a ',' separated string"""
     l = map(lambda x: x if isinstance(x, str) else x.id, members)
     return ",".join(sorted(l, key=lambda x: int(x[1:])))
+
 
 def lcformat(lastchanged):
     l = []
@@ -178,11 +179,6 @@
     def __hash__(self):
         return hash(self.id)
 
-<<<<<<< HEAD
-    def __repr__(self):
-        lc = lcformat(self.lastchanged)
-        return f"{self.id} members={lsformat(self.members)} lastchanged={{{lc}}}"
-=======
     def is_member(self):
         """Return True if this device is a member of the group"""
         base_pid = self.id.split(":")[0]
@@ -198,7 +194,6 @@
     def __repr__(self):
         lc = lcformat(self.lastchanged)
         return f"{self.id} members=[{lsformat(self.members)}] lastchanged={{{lc}}}"
->>>>>>> 8e87db25
 
 
 class IncomingMessage:
@@ -212,11 +207,7 @@
         name = self.typ
         if self.member:
             name += f"({self.member})"
-<<<<<<< HEAD
-        return (f"{name} from={self.sender_id} to={rec} lastchanged={lc}")
-=======
         return f"{name} from={self.sender_id} to={rec} lastchanged={lc}"
->>>>>>> 8e87db25
 
 
 def immediate_create_group(peers):
